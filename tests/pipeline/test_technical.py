--- conflicted
+++ resolved
@@ -19,11 +19,8 @@
     TrueRange,
     MovingAverageConvergenceDivergenceSignal,
     AnnualizedVolatility,
-<<<<<<< HEAD
     WilliamsR,
-=======
-    RSI,
->>>>>>> 6114d908
+    RSI
 )
 from zipline.testing import check_allclose, parameter_space
 from zipline.testing.fixtures import ZiplineTestCase
